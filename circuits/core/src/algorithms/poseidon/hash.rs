// Copyright (C) 2019-2022 Aleo Systems Inc.
// This file is part of the snarkVM library.

// The snarkVM library is free software: you can redistribute it and/or modify
// it under the terms of the GNU General Public License as published by
// the Free Software Foundation, either version 3 of the License, or
// (at your option) any later version.

// The snarkVM library is distributed in the hope that it will be useful,
// but WITHOUT ANY WARRANTY; without even the implied warranty of
// MERCHANTABILITY or FITNESS FOR A PARTICULAR PURPOSE. See the
// GNU General Public License for more details.

// You should have received a copy of the GNU General Public License
// along with the snarkVM library. If not, see <https://www.gnu.org/licenses/>.

use super::*;
use crate::Hash;

impl<E: Environment> Hash for Poseidon<E> {
    type Input = Field<E>;
    type Output = Field<E>;

<<<<<<< HEAD
impl<E: Environment, const RATE: usize> Poseidon<E, RATE> {
=======
>>>>>>> 01769c3a
    #[inline]
    fn hash(&self, input: &[Self::Input]) -> Self::Output {
        // Initialize a new sponge.
        let mut state = vec![Field::zero(); RATE + CAPACITY];
        let mut mode = DuplexSpongeMode::Absorbing { next_absorb_index: 0 };

        // Absorb the input and squeeze the output.
        self.absorb(&mut state, &mut mode, input);
        self.squeeze(&mut state, &mut mode, 1)[0].clone()
    }
}

<<<<<<< HEAD
impl<E: Environment, const RATE: usize> Poseidon<E, RATE> {
=======
impl<E: Environment> Metrics<dyn Hash<Input = Field<E>, Output = Field<E>>> for Poseidon<E> {
    type Case = ();

    fn count(_parameter: &Self::Case) -> Count {
        todo!()
    }
}

impl<E: Environment> OutputMode<dyn Hash<Input = Field<E>, Output = Field<E>>> for Poseidon<E> {
    type Case = ();

    fn output_mode(_parameter: &Self::Case) -> Mode {
        todo!()
    }
}

impl<E: Environment> Poseidon<E> {
>>>>>>> 01769c3a
    /// Absorbs the input elements into state.
    #[inline]
    pub(super) fn absorb(&self, state: &mut [Field<E>], mode: &mut DuplexSpongeMode, input: &[Field<E>]) {
        if !input.is_empty() {
            // Determine the absorb index.
            let (mut absorb_index, should_permute) = match *mode {
                DuplexSpongeMode::Absorbing { next_absorb_index } => match next_absorb_index == RATE {
                    true => (0, true),
                    false => (next_absorb_index, false),
                },
                DuplexSpongeMode::Squeezing { .. } => (0, true),
            };

            // Proceed to permute the state, if necessary.
            if should_permute {
                self.permute(state);
            }

            let mut remaining = input;
            loop {
                // Compute the starting index.
                let start = CAPACITY + absorb_index;

                // Check if we can exit the loop.
                if absorb_index + remaining.len() <= RATE {
                    // Absorb the state elements into the input.
                    remaining.iter().enumerate().for_each(|(i, element)| state[start + i] += element);
                    // Update the sponge mode.
                    *mode = DuplexSpongeMode::Absorbing { next_absorb_index: absorb_index + remaining.len() };
                    return;
                }

                // Otherwise, proceed to absorb `(rate - absorb_index)` elements.
                let num_absorbed = RATE - absorb_index;
                remaining.iter().enumerate().take(num_absorbed).for_each(|(i, element)| state[start + i] += element);

                // Permute the state.
                self.permute(state);

                // Repeat with the updated input slice and absorb index.
                remaining = &remaining[num_absorbed..];
                absorb_index = 0;
            }
        }
    }

    /// Squeeze the specified number of state elements into the output.
    #[inline]
    pub(super) fn squeeze(
        &self,
        state: &mut [Field<E>],
        mode: &mut DuplexSpongeMode,
        num_outputs: usize,
    ) -> Vec<Field<E>> {
        let mut output = vec![Field::zero(); num_outputs];
        if num_outputs != 0 {
            self.squeeze_internal(state, mode, &mut output);
        }
        output
    }

    /// Squeeze the state elements into the output.
    #[inline]
    fn squeeze_internal(&self, state: &mut [Field<E>], mode: &mut DuplexSpongeMode, output: &mut [Field<E>]) {
        // Determine the squeeze index.
        let (mut squeeze_index, should_permute) = match *mode {
            DuplexSpongeMode::Absorbing { .. } => (0, true),
            DuplexSpongeMode::Squeezing { next_squeeze_index } => match next_squeeze_index == RATE {
                true => (0, true),
                false => (next_squeeze_index, false),
            },
        };

        // Proceed to permute the state, if necessary.
        if should_permute {
            self.permute(state);
        }

        let mut remaining = output;
        loop {
            // Compute the starting index.
            let start = CAPACITY + squeeze_index;

            // Check if we can exit the loop.
            if squeeze_index + remaining.len() <= RATE {
                // Store the state elements into the output.
                remaining.clone_from_slice(&state[start..(start + remaining.len())]);
                // Update the sponge mode.
                *mode = DuplexSpongeMode::Squeezing { next_squeeze_index: squeeze_index + remaining.len() };
                return;
            }

            // Otherwise, proceed to squeeze `(rate - squeeze_index)` elements.
            let num_squeezed = RATE - squeeze_index;
            remaining[..num_squeezed].clone_from_slice(&state[start..(start + num_squeezed)]);

            // Unless we are done with squeezing in this call, permute.
            if remaining.len() != RATE {
                self.permute(state);
            }
            // Repeat with the updated output slice and squeeze index.
            remaining = &mut remaining[num_squeezed..];
            squeeze_index = 0;
        }
    }

    /// Apply the additive round keys in-place.
    #[inline]
    fn apply_ark(&self, state: &mut [Field<E>], round: usize) {
        for (i, element) in state.iter_mut().enumerate() {
            *element += &self.ark[round][i];
        }
    }

    /// Apply the S-Box based on whether it is a full round or partial round.
    #[inline]
    fn apply_s_box(&self, state: &mut [Field<E>], is_full_round: bool) {
        if is_full_round {
            // Full rounds apply the S Box (x^alpha) to every element of state
            for element in state.iter_mut() {
                *element = (&*element).pow(&self.alpha);
            }
        } else {
            // Partial rounds apply the S Box (x^alpha) to just the first element of state
            state[0] = (&state[0]).pow(&self.alpha);
        }
    }

    /// Apply the Maximally Distance Separating (MDS) matrix in-place.
    #[inline]
    fn apply_mds(&self, state: &mut [Field<E>]) {
        let mut new_state = Vec::with_capacity(state.len());
        for i in 0..state.len() {
            let mut accumulator = Field::zero();
            for (j, element) in state.iter().enumerate() {
                accumulator += element * &self.mds[i][j];
            }
            new_state.push(accumulator);
        }
        state.clone_from_slice(&new_state[..state.len()]);
    }

    /// Apply the permutation for all rounds in-place.
    #[inline]
    fn permute(&self, state: &mut [Field<E>]) {
        // Determine the partial rounds range bound.
        let partial_rounds = self.partial_rounds;
        let full_rounds = self.full_rounds;
        let full_rounds_over_2 = full_rounds / 2;
        let partial_round_range = full_rounds_over_2..(full_rounds_over_2 + partial_rounds);

        // Iterate through all rounds to permute.
        for i in 0..(partial_rounds + full_rounds) {
            let is_full_round = !partial_round_range.contains(&i);
            self.apply_ark(state, i);
            self.apply_s_box(state, is_full_round);
            self.apply_mds(state);
        }
    }
}

#[cfg(test)]
mod tests {
    use super::*;
    use snarkvm_algorithms::crypto_hash::Poseidon as NativePoseidon;
    use snarkvm_circuits_types::environment::Circuit;
    use snarkvm_utilities::{test_rng, UniformRand};

<<<<<<< HEAD
    const ITERATIONS: usize = 10;
    const RATE: usize = 4;
=======
    const ITERATIONS: u64 = 10;
>>>>>>> 01769c3a

    fn check_hash(
        mode: Mode,
        num_inputs: usize,
        num_constants: u64,
        num_public: u64,
        num_private: u64,
        num_constraints: u64,
    ) {
        let rng = &mut test_rng();
        let native_poseidon = NativePoseidon::<_, RATE, OPTIMIZED_FOR_WEIGHTS>::setup();
        let poseidon = Poseidon::<_, RATE>::new();

        for i in 0..ITERATIONS {
            // Prepare the preimage.
            let native_input =
                (0..num_inputs).map(|_| <Circuit as Environment>::BaseField::rand(rng)).collect::<Vec<_>>();
            let input = native_input.iter().map(|v| Field::<Circuit>::new(mode, *v)).collect::<Vec<_>>();

            // Compute the native hash.
            let expected = native_poseidon.evaluate(&native_input);
            // Compute the circuit hash.
            Circuit::scope(format!("Poseidon {mode} {i}"), || {
                let candidate = poseidon.hash(&input);
                assert_eq!(expected, candidate.eject_value());
                let case = format!("(mode = {mode}, num_inputs = {num_inputs})");
                assert_scope!(case, num_constants, num_public, num_private, num_constraints);
            });
        }
    }

    #[test]
    fn test_hash_constant() {
        for num_inputs in 0..=RATE {
            check_hash(Mode::Constant, num_inputs, 0, 0, 0, 0);
        }
    }

    #[test]
    fn test_hash_public() {
        check_hash(Mode::Public, 0, 0, 0, 0, 0);
        check_hash(Mode::Public, 1, 0, 0, 335, 335);
        check_hash(Mode::Public, 2, 0, 0, 340, 340);
        check_hash(Mode::Public, 3, 0, 0, 345, 345);
        check_hash(Mode::Public, 4, 0, 0, 350, 350);
        check_hash(Mode::Public, 5, 0, 0, 705, 705);
        check_hash(Mode::Public, 6, 0, 0, 705, 705);
        check_hash(Mode::Public, 7, 0, 0, 705, 705);
        check_hash(Mode::Public, 8, 0, 0, 705, 705);
        check_hash(Mode::Public, 9, 0, 0, 1060, 1060);
        check_hash(Mode::Public, 10, 0, 0, 1060, 1060);
    }

    #[test]
    fn test_hash_private() {
        check_hash(Mode::Private, 0, 0, 0, 0, 0);
        check_hash(Mode::Private, 1, 0, 0, 335, 335);
        check_hash(Mode::Private, 2, 0, 0, 340, 340);
        check_hash(Mode::Private, 3, 0, 0, 345, 345);
        check_hash(Mode::Private, 4, 0, 0, 350, 350);
        check_hash(Mode::Private, 5, 0, 0, 705, 705);
        check_hash(Mode::Private, 6, 0, 0, 705, 705);
        check_hash(Mode::Private, 7, 0, 0, 705, 705);
        check_hash(Mode::Private, 8, 0, 0, 705, 705);
        check_hash(Mode::Private, 9, 0, 0, 1060, 1060);
        check_hash(Mode::Private, 10, 0, 0, 1060, 1060);
    }
}<|MERGE_RESOLUTION|>--- conflicted
+++ resolved
@@ -17,14 +17,10 @@
 use super::*;
 use crate::Hash;
 
-impl<E: Environment> Hash for Poseidon<E> {
+impl<E: Environment, const RATE: usize> Hash for Poseidon<E, RATE> {
     type Input = Field<E>;
     type Output = Field<E>;
 
-<<<<<<< HEAD
-impl<E: Environment, const RATE: usize> Poseidon<E, RATE> {
-=======
->>>>>>> 01769c3a
     #[inline]
     fn hash(&self, input: &[Self::Input]) -> Self::Output {
         // Initialize a new sponge.
@@ -37,10 +33,7 @@
     }
 }
 
-<<<<<<< HEAD
-impl<E: Environment, const RATE: usize> Poseidon<E, RATE> {
-=======
-impl<E: Environment> Metrics<dyn Hash<Input = Field<E>, Output = Field<E>>> for Poseidon<E> {
+impl<E: Environment, const RATE: usize> Metrics<dyn Hash<Input = Field<E>, Output = Field<E>>> for Poseidon<E, RATE> {
     type Case = ();
 
     fn count(_parameter: &Self::Case) -> Count {
@@ -48,7 +41,9 @@
     }
 }
 
-impl<E: Environment> OutputMode<dyn Hash<Input = Field<E>, Output = Field<E>>> for Poseidon<E> {
+impl<E: Environment, const RATE: usize> OutputMode<dyn Hash<Input = Field<E>, Output = Field<E>>>
+    for Poseidon<E, RATE>
+{
     type Case = ();
 
     fn output_mode(_parameter: &Self::Case) -> Mode {
@@ -56,8 +51,7 @@
     }
 }
 
-impl<E: Environment> Poseidon<E> {
->>>>>>> 01769c3a
+impl<E: Environment, const RATE: usize> Poseidon<E, RATE> {
     /// Absorbs the input elements into state.
     #[inline]
     pub(super) fn absorb(&self, state: &mut [Field<E>], mode: &mut DuplexSpongeMode, input: &[Field<E>]) {
@@ -226,12 +220,8 @@
     use snarkvm_circuits_types::environment::Circuit;
     use snarkvm_utilities::{test_rng, UniformRand};
 
-<<<<<<< HEAD
     const ITERATIONS: usize = 10;
     const RATE: usize = 4;
-=======
-    const ITERATIONS: u64 = 10;
->>>>>>> 01769c3a
 
     fn check_hash(
         mode: Mode,
