--- conflicted
+++ resolved
@@ -79,11 +79,7 @@
                         assert!($snark_inst::verify(universal_verifier, &fs_parameters, &index_vk, public_inputs, &proof).unwrap());
                         println!("Called verifier");
                         eprintln!("\nShould not verify (i.e. verifier messages should print below):");
-<<<<<<< HEAD
-                        assert!(!$snark_inst::verify(universal_verifier, &fs_parameters, &index_vk, [random], &proof).unwrap());
-=======
                         assert!(!$snark_inst::verify(universal_verifier, &fs_parameters, &index_vk, fake_inputs, &proof).unwrap());
->>>>>>> 7eeb3537
                     }
 
                     for circuit_batch_size in (0..4).map(|i| 2usize.pow(i)) {
