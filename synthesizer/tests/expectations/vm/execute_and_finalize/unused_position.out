--- conflicted
+++ resolved
@@ -11,8 +11,4 @@
 - child_outputs:
     credits.aleo/fee_public:
       outputs:
-<<<<<<< HEAD
-      - '{"type":"future","id":"5765710012732865202158420681023672143187750047446838880498023753307398349592field","value":"{\n  program_id: credits.aleo,\n  function_name: fee_public,\n  arguments: [\n    aleo12tksdptp7hvxly8tkm3um08fvf53qpehsgdgqfvy9pe3sewcq5ysjg5myy,\n    1276u64\n  ]\n}"}'
-=======
-      - '{"type":"future","id":"2621696734847465496099117263198227992906624839872816115893439464172566198419field","value":"{\n  program_id: credits.aleo,\n  function_name: fee_public,\n  arguments: [\n    aleo12tksdptp7hvxly8tkm3um08fvf53qpehsgdgqfvy9pe3sewcq5ysjg5myy,\n    2208u64\n  ]\n}"}'
->>>>>>> 285fa0e1
+      - '{"type":"future","id":"4500648057971642536326023581723419344508470174070904810378001320229962188845field","value":"{\n  program_id: credits.aleo,\n  function_name: fee_public,\n  arguments: [\n    aleo12tksdptp7hvxly8tkm3um08fvf53qpehsgdgqfvy9pe3sewcq5ysjg5myy,\n    1308u64\n  ]\n}"}'