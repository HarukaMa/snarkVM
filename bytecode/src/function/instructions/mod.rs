--- conflicted
+++ resolved
@@ -171,8 +171,6 @@
     DivWrapped(DivWrapped<P>),
     /// Checks if `first` is equal to `second`, storing the outcome in `destination`.
     Equal(Equal<P>),
-<<<<<<< HEAD
-=======
     /// Checks if `first` is greater than `second`, storing the result in `destination`.
     GreaterThan(GreaterThan<P>),
     /// Checks if `first` is greater than or equal to `second`, storing the result in `destination`.
@@ -181,7 +179,6 @@
     LessThan(LessThan<P>),
     /// Checks if `first` is less than or equal to `second`, storing the outcome in `destination`.
     LessThanOrEqual(LessThanOrEqual<P>),
->>>>>>> 01769c3a
     /// Multiplies `first` with `second`, storing the outcome in `destination`.
     Mul(Mul<P>),
     /// Multiplies `first` with `second`, wrapping around at the boundary of the type, and storing the outcome in `destination`.
@@ -352,30 +349,32 @@
         // Parse the instruction from the string.
         let (string, instruction) = alt((
             // Note that order of the individual parsers matters.
-            preceded(pair(tag(Abs::<P>::opcode()), tag(" ")), map(Abs::parse, Into::into)),
-            preceded(pair(tag(AbsWrapped::<P>::opcode()), tag(" ")), map(AbsWrapped::parse, Into::into)),
-            preceded(pair(tag(Add::<P>::opcode()), tag(" ")), map(Add::parse, Into::into)),
-            preceded(pair(tag(AddWrapped::<P>::opcode()), tag(" ")), map(AddWrapped::parse, Into::into)),
-            preceded(pair(tag(And::<P>::opcode()), tag(" ")), map(And::parse, Into::into)),
-            preceded(pair(tag(Div::<P>::opcode()), tag(" ")), map(Div::parse, Into::into)),
-            preceded(pair(tag(DivWrapped::<P>::opcode()), tag(" ")), map(DivWrapped::parse, Into::into)),
-            preceded(pair(tag(Equal::<P>::opcode()), tag(" ")), map(Equal::parse, Into::into)),
-            preceded(pair(tag(GreaterThan::<P>::opcode()), tag(" ")), map(GreaterThan::parse, Into::into)),
-            preceded(
-                pair(tag(GreaterThanOrEqual::<P>::opcode()), tag(" ")),
-                map(GreaterThanOrEqual::parse, Into::into),
-            ),
-            preceded(pair(tag(LessThan::<P>::opcode()), tag(" ")), map(LessThan::parse, Into::into)),
-            preceded(pair(tag(LessThanOrEqual::<P>::opcode()), tag(" ")), map(LessThanOrEqual::parse, Into::into)),
-            preceded(pair(tag(Mul::<P>::opcode()), tag(" ")), map(Mul::parse, Into::into)),
-            preceded(pair(tag(MulWrapped::<P>::opcode()), tag(" ")), map(MulWrapped::parse, Into::into)),
-            preceded(pair(tag(Nand::<P>::opcode()), tag(" ")), map(Nand::parse, Into::into)),
-            preceded(pair(tag(Neg::<P>::opcode()), tag(" ")), map(Neg::parse, Into::into)),
-            preceded(pair(tag(Nor::<P>::opcode()), tag(" ")), map(Nor::parse, Into::into)),
-            preceded(pair(tag(Not::<P>::opcode()), tag(" ")), map(Not::parse, Into::into)),
-            preceded(pair(tag(NotEqual::<P>::opcode()), tag(" ")), map(NotEqual::parse, Into::into)),
-            preceded(pair(tag(Or::<P>::opcode()), tag(" ")), map(Or::parse, Into::into)),
-            preceded(pair(tag(Pow::<P>::opcode()), tag(" ")), map(Pow::parse, Into::into)),
+            alt((
+                preceded(pair(tag(Abs::<P>::opcode()), tag(" ")), map(Abs::parse, Into::into)),
+                preceded(pair(tag(AbsWrapped::<P>::opcode()), tag(" ")), map(AbsWrapped::parse, Into::into)),
+                preceded(pair(tag(Add::<P>::opcode()), tag(" ")), map(Add::parse, Into::into)),
+                preceded(pair(tag(AddWrapped::<P>::opcode()), tag(" ")), map(AddWrapped::parse, Into::into)),
+                preceded(pair(tag(And::<P>::opcode()), tag(" ")), map(And::parse, Into::into)),
+                preceded(pair(tag(Div::<P>::opcode()), tag(" ")), map(Div::parse, Into::into)),
+                preceded(pair(tag(DivWrapped::<P>::opcode()), tag(" ")), map(DivWrapped::parse, Into::into)),
+                preceded(pair(tag(Equal::<P>::opcode()), tag(" ")), map(Equal::parse, Into::into)),
+                preceded(pair(tag(GreaterThan::<P>::opcode()), tag(" ")), map(GreaterThan::parse, Into::into)),
+                preceded(
+                    pair(tag(GreaterThanOrEqual::<P>::opcode()), tag(" ")),
+                    map(GreaterThanOrEqual::parse, Into::into),
+                ),
+                preceded(pair(tag(LessThan::<P>::opcode()), tag(" ")), map(LessThan::parse, Into::into)),
+                preceded(pair(tag(LessThanOrEqual::<P>::opcode()), tag(" ")), map(LessThanOrEqual::parse, Into::into)),
+                preceded(pair(tag(Mul::<P>::opcode()), tag(" ")), map(Mul::parse, Into::into)),
+                preceded(pair(tag(MulWrapped::<P>::opcode()), tag(" ")), map(MulWrapped::parse, Into::into)),
+                preceded(pair(tag(Nand::<P>::opcode()), tag(" ")), map(Nand::parse, Into::into)),
+                preceded(pair(tag(Neg::<P>::opcode()), tag(" ")), map(Neg::parse, Into::into)),
+                preceded(pair(tag(Nor::<P>::opcode()), tag(" ")), map(Nor::parse, Into::into)),
+                preceded(pair(tag(Not::<P>::opcode()), tag(" ")), map(Not::parse, Into::into)),
+                preceded(pair(tag(NotEqual::<P>::opcode()), tag(" ")), map(NotEqual::parse, Into::into)),
+                preceded(pair(tag(Or::<P>::opcode()), tag(" ")), map(Or::parse, Into::into)),
+                preceded(pair(tag(Pow::<P>::opcode()), tag(" ")), map(Pow::parse, Into::into)),
+            )),
             preceded(pair(tag(PowWrapped::<P>::opcode()), tag(" ")), map(PowWrapped::parse, Into::into)),
             preceded(pair(tag(Sub::<P>::opcode()), tag(" ")), map(Sub::parse, Into::into)),
             preceded(pair(tag(SubWrapped::<P>::opcode()), tag(" ")), map(SubWrapped::parse, Into::into)),
@@ -424,7 +423,6 @@
     fn read_le<R: Read>(mut reader: R) -> IoResult<Self> {
         let code = u16::read_le(&mut reader)?;
         match code {
-<<<<<<< HEAD
             0 => Ok(Self::Abs(Abs::read_le(&mut reader)?)),
             1 => Ok(Self::AbsWrapped(AbsWrapped::read_le(&mut reader)?)),
             2 => Ok(Self::Add(Add::read_le(&mut reader)?)),
@@ -433,40 +431,24 @@
             5 => Ok(Self::Div(Div::read_le(&mut reader)?)),
             6 => Ok(Self::DivWrapped(DivWrapped::read_le(&mut reader)?)),
             7 => Ok(Self::Equal(Equal::read_le(&mut reader)?)),
-            8 => Ok(Self::Mul(Mul::read_le(&mut reader)?)),
-            9 => Ok(Self::MulWrapped(MulWrapped::read_le(&mut reader)?)),
-            10 => Ok(Self::Nand(Nand::read_le(&mut reader)?)),
-            11 => Ok(Self::Neg(Neg::read_le(&mut reader)?)),
-            12 => Ok(Self::Nor(Nor::read_le(&mut reader)?)),
-            13 => Ok(Self::Not(Not::read_le(&mut reader)?)),
-            14 => Ok(Self::NotEqual(NotEqual::read_le(&mut reader)?)),
-            15 => Ok(Self::Or(Or::read_le(&mut reader)?)),
-            16 => Ok(Self::Pow(Pow::read_le(&mut reader)?)),
-            17 => Ok(Self::PowWrapped(PowWrapped::read_le(&mut reader)?)),
-=======
-            0 => Ok(Self::Add(Add::read_le(&mut reader)?)),
-            1 => Ok(Self::AddWrapped(AddWrapped::read_le(&mut reader)?)),
-            2 => Ok(Self::And(And::read_le(&mut reader)?)),
-            3 => Ok(Self::Div(Div::read_le(&mut reader)?)),
-            4 => Ok(Self::DivWrapped(DivWrapped::read_le(&mut reader)?)),
-            5 => Ok(Self::Equal(Equal::read_le(&mut reader)?)),
-            6 => Ok(Self::GreaterThan(GreaterThan::read_le(&mut reader)?)),
-            7 => Ok(Self::GreaterThanOrEqual(GreaterThanOrEqual::read_le(&mut reader)?)),
-            8 => Ok(Self::LessThan(LessThan::read_le(&mut reader)?)),
-            9 => Ok(Self::LessThanOrEqual(LessThanOrEqual::read_le(&mut reader)?)),
-            10 => Ok(Self::Mul(Mul::read_le(&mut reader)?)),
-            11 => Ok(Self::MulWrapped(MulWrapped::read_le(&mut reader)?)),
-            12 => Ok(Self::Nand(Nand::read_le(&mut reader)?)),
-            13 => Ok(Self::Neg(Neg::read_le(&mut reader)?)),
-            14 => Ok(Self::Nor(Nor::read_le(&mut reader)?)),
-            15 => Ok(Self::Not(Not::read_le(&mut reader)?)),
-            16 => Ok(Self::NotEqual(NotEqual::read_le(&mut reader)?)),
-            17 => Ok(Self::Or(Or::read_le(&mut reader)?)),
->>>>>>> 01769c3a
-            18 => Ok(Self::Sub(Sub::read_le(&mut reader)?)),
-            19 => Ok(Self::SubWrapped(SubWrapped::read_le(&mut reader)?)),
-            20 => Ok(Self::Xor(Xor::read_le(&mut reader)?)),
-            21.. => Err(error(format!("Failed to deserialize an instruction of code {code}"))),
+            8 => Ok(Self::GreaterThan(GreaterThan::read_le(&mut reader)?)),
+            9 => Ok(Self::GreaterThanOrEqual(GreaterThanOrEqual::read_le(&mut reader)?)),
+            10 => Ok(Self::LessThan(LessThan::read_le(&mut reader)?)),
+            11 => Ok(Self::LessThanOrEqual(LessThanOrEqual::read_le(&mut reader)?)),
+            12 => Ok(Self::Mul(Mul::read_le(&mut reader)?)),
+            13 => Ok(Self::MulWrapped(MulWrapped::read_le(&mut reader)?)),
+            14 => Ok(Self::Nand(Nand::read_le(&mut reader)?)),
+            15 => Ok(Self::Neg(Neg::read_le(&mut reader)?)),
+            16 => Ok(Self::Nor(Nor::read_le(&mut reader)?)),
+            17 => Ok(Self::Not(Not::read_le(&mut reader)?)),
+            18 => Ok(Self::NotEqual(NotEqual::read_le(&mut reader)?)),
+            19 => Ok(Self::Or(Or::read_le(&mut reader)?)),
+            20 => Ok(Self::Pow(Pow::read_le(&mut reader)?)),
+            21 => Ok(Self::PowWrapped(PowWrapped::read_le(&mut reader)?)),
+            22 => Ok(Self::Sub(Sub::read_le(&mut reader)?)),
+            23 => Ok(Self::SubWrapped(SubWrapped::read_le(&mut reader)?)),
+            24 => Ok(Self::Xor(Xor::read_le(&mut reader)?)),
+            25.. => Err(error(format!("Failed to deserialize an instruction of code {code}"))),
         }
     }
 }
@@ -498,7 +480,6 @@
                 u16::write_le(&5u16, &mut writer)?;
                 instruction.write_le(&mut writer)
             }
-<<<<<<< HEAD
             Self::DivWrapped(instruction) => {
                 u16::write_le(&6u16, &mut writer)?;
                 instruction.write_le(&mut writer)
@@ -507,103 +488,72 @@
                 u16::write_le(&7u16, &mut writer)?;
                 instruction.write_le(&mut writer)
             }
+            Self::GreaterThan(instruction) => {
+                u16::write_le(&8u16, &mut writer)?;
+                instruction.write_le(&mut writer)
+            }
+            Self::GreaterThanOrEqual(instruction) => {
+                u16::write_le(&9u16, &mut writer)?;
+                instruction.write_le(&mut writer)
+            }
+            Self::LessThan(instruction) => {
+                u16::write_le(&10u16, &mut writer)?;
+                instruction.write_le(&mut writer)
+            }
+            Self::LessThanOrEqual(instruction) => {
+                u16::write_le(&11u16, &mut writer)?;
+                instruction.write_le(&mut writer)
+            }
             Self::Mul(instruction) => {
-                u16::write_le(&8u16, &mut writer)?;
+                u16::write_le(&12u16, &mut writer)?;
                 instruction.write_le(&mut writer)
             }
             Self::MulWrapped(instruction) => {
-                u16::write_le(&9u16, &mut writer)?;
+                u16::write_le(&13u16, &mut writer)?;
                 instruction.write_le(&mut writer)
             }
             Self::Nand(instruction) => {
-                u16::write_le(&10u16, &mut writer)?;
+                u16::write_le(&14u16, &mut writer)?;
                 instruction.write_le(&mut writer)
             }
             Self::Neg(instruction) => {
-                u16::write_le(&11u16, &mut writer)?;
+                u16::write_le(&15u16, &mut writer)?;
                 instruction.write_le(&mut writer)
             }
             Self::Nor(instruction) => {
-                u16::write_le(&12u16, &mut writer)?;
+                u16::write_le(&16u16, &mut writer)?;
                 instruction.write_le(&mut writer)
             }
             Self::Not(instruction) => {
-                u16::write_le(&13u16, &mut writer)?;
+                u16::write_le(&17u16, &mut writer)?;
                 instruction.write_le(&mut writer)
             }
             Self::NotEqual(instruction) => {
-                u16::write_le(&14u16, &mut writer)?;
+                u16::write_le(&18u16, &mut writer)?;
                 instruction.write_le(&mut writer)
             }
             Self::Or(instruction) => {
-                u16::write_le(&15u16, &mut writer)?;
+                u16::write_le(&19u16, &mut writer)?;
                 instruction.write_le(&mut writer)
             }
             Self::Pow(instruction) => {
-                u16::write_le(&16u16, &mut writer)?;
+                u16::write_le(&20u16, &mut writer)?;
                 instruction.write_le(&mut writer)
             }
             Self::PowWrapped(instruction) => {
-=======
-            Self::GreaterThan(instruction) => {
-                u16::write_le(&6u16, &mut writer)?;
-                instruction.write_le(&mut writer)
-            }
-            Self::GreaterThanOrEqual(instruction) => {
-                u16::write_le(&7u16, &mut writer)?;
-                instruction.write_le(&mut writer)
-            }
-            Self::LessThan(instruction) => {
-                u16::write_le(&8u16, &mut writer)?;
-                instruction.write_le(&mut writer)
-            }
-            Self::LessThanOrEqual(instruction) => {
-                u16::write_le(&9u16, &mut writer)?;
-                instruction.write_le(&mut writer)
-            }
-            Self::Mul(instruction) => {
-                u16::write_le(&10u16, &mut writer)?;
-                instruction.write_le(&mut writer)
-            }
-            Self::MulWrapped(instruction) => {
-                u16::write_le(&11u16, &mut writer)?;
-                instruction.write_le(&mut writer)
-            }
-            Self::Nand(instruction) => {
-                u16::write_le(&12u16, &mut writer)?;
-                instruction.write_le(&mut writer)
-            }
-            Self::Neg(instruction) => {
-                u16::write_le(&13u16, &mut writer)?;
-                instruction.write_le(&mut writer)
-            }
-            Self::Nor(instruction) => {
-                u16::write_le(&14u16, &mut writer)?;
-                instruction.write_le(&mut writer)
-            }
-            Self::Not(instruction) => {
-                u16::write_le(&15u16, &mut writer)?;
-                instruction.write_le(&mut writer)
-            }
-            Self::NotEqual(instruction) => {
-                u16::write_le(&16u16, &mut writer)?;
-                instruction.write_le(&mut writer)
-            }
-            Self::Or(instruction) => {
->>>>>>> 01769c3a
-                u16::write_le(&17u16, &mut writer)?;
+                u16::write_le(&21u16, &mut writer)?;
                 instruction.write_le(&mut writer)
             }
             Self::Sub(instruction) => {
-                u16::write_le(&18u16, &mut writer)?;
+                u16::write_le(&22u16, &mut writer)?;
                 instruction.write_le(&mut writer)
             }
             Self::SubWrapped(instruction) => {
-                u16::write_le(&19u16, &mut writer)?;
+                u16::write_le(&23u16, &mut writer)?;
                 instruction.write_le(&mut writer)
             }
             Self::Xor(instruction) => {
-                u16::write_le(&20u16, &mut writer)?;
+                u16::write_le(&24u16, &mut writer)?;
                 instruction.write_le(&mut writer)
             }
         }
