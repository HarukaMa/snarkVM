--- conflicted
+++ resolved
@@ -139,12 +139,8 @@
         previous_round: u64,
         previous_height: u32,
         current_committee: &Committee<N>,
-<<<<<<< HEAD
-    ) -> Result<(u64, u32, i64)> {
+    ) -> Result<(u64, u32, i64, Vec<N::TransactionID>)> {
         // Note: Do not remove this. This ensures that all blocks after genesis are quorum blocks.
-=======
-    ) -> Result<(u64, u32, i64, Vec<N::TransactionID>)> {
->>>>>>> 19b563f8
         #[cfg(not(any(test, feature = "test")))]
         ensure!(self.authority.is_quorum(), "The next block must be a quorum block");
 
